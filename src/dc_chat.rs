--- conflicted
+++ resolved
@@ -1577,8 +1577,7 @@
                     "Cannot add contact to group; self not in group.",
                 );
             } else {
-<<<<<<< HEAD
-                /* we shoud respect this - whatever we send to the group, it gets discarded anyway! */
+                /* we should respect this - whatever we send to the group, it gets discarded anyway! */
                 if 0 != flags & 0x1
                     && dc_param_get_int((*chat).param, DC_PARAM_UNPROMOTED as i32, 0) == 1
                 {
@@ -1587,11 +1586,6 @@
                         DC_PARAM_UNPROMOTED as i32,
                         0 as *const libc::c_char,
                     );
-=======
-                /* we should respect this - whatever we send to the group, it gets discarded anyway! */
-                if 0 != flags & 0x1 && dc_param_get_int((*chat).param, 'U' as i32, 0) == 1 {
-                    dc_param_set((*chat).param, 'U' as i32, 0 as *const libc::c_char);
->>>>>>> 33575e7a
                     dc_chat_update_param(chat);
                 }
                 let self_addr = context
@@ -2007,8 +2001,7 @@
         curr_timestamp = dc_create_smeared_timestamps(context, msg_cnt);
         idsstr = dc_arr_to_string(msg_ids, msg_cnt);
 
-<<<<<<< HEAD
-        context
+        let ids = context
             .sql
             .query_map(
                 format!(
@@ -2017,95 +2010,30 @@
                 ),
                 params![],
                 |row| row.get::<_, i32>(0),
-                |ids| {
-                    for id in ids {
-                        let src_msg_id = id?;
-                        if !dc_msg_load_from_db(msg, context, src_msg_id as u32) {
-                            break;
-                        }
-                        dc_param_set_packed(original_param, (*(*msg).param).packed);
-                        if (*msg).from_id != 1i32 as libc::c_uint {
-                            dc_param_set_int((*msg).param, DC_PARAM_FORWARDED as i32, 1i32);
-                        }
-                        dc_param_set(
-                            (*msg).param,
-                            DC_PARAM_GUARANTEE_E2EE as i32,
-                            0 as *const libc::c_char,
-                        );
-                        dc_param_set(
-                            (*msg).param,
-                            DC_PARAM_FORCE_PLAINTEXT as i32,
-                            0 as *const libc::c_char,
-                        );
-                        dc_param_set((*msg).param, DC_PARAM_CMD as i32, 0 as *const libc::c_char);
-                        let new_msg_id: uint32_t;
-                        if (*msg).state == 18i32 {
-                            let fresh9 = curr_timestamp;
-                            curr_timestamp = curr_timestamp + 1;
-                            new_msg_id = prepare_msg_raw(context, chat, msg, fresh9);
-                            let save_param: *mut dc_param_t = (*msg).param;
-                            (*msg).param = original_param;
-                            (*msg).id = src_msg_id as uint32_t;
-                            let old_fwd: *mut libc::c_char = dc_param_get(
-                                (*msg).param,
-                                DC_PARAM_PREP_FORWARDS as i32,
-                                b"\x00" as *const u8 as *const libc::c_char,
-                            );
-                            let new_fwd: *mut libc::c_char = dc_mprintf(
-                                b"%s %d\x00" as *const u8 as *const libc::c_char,
-                                old_fwd,
-                                new_msg_id,
-                            );
-                            dc_param_set((*msg).param, DC_PARAM_PREP_FORWARDS as i32, new_fwd);
-                            dc_msg_save_param_to_disk(msg);
-                            free(new_fwd as *mut libc::c_void);
-                            free(old_fwd as *mut libc::c_void);
-                            (*msg).param = save_param
-                        } else {
-                            (*msg).state = 20i32;
-                            let fresh10 = curr_timestamp;
-                            curr_timestamp = curr_timestamp + 1;
-                            new_msg_id = prepare_msg_raw(context, chat, msg, fresh10);
-                            dc_job_send_msg(context, new_msg_id);
-                        }
-                        carray_add(
-                            created_db_entries,
-                            chat_id as uintptr_t as *mut libc::c_void,
-                            0 as *mut libc::c_uint,
-                        );
-                        carray_add(
-                            created_db_entries,
-                            new_msg_id as uintptr_t as *mut libc::c_void,
-                            0 as *mut libc::c_uint,
-                        );
-                    }
-                    Ok(())
-                },
+                |ids| ids.collect::<Result<Vec<_>, _>>().map_err(Into::into),
             )
             .unwrap(); // TODO: better error handling
-=======
-        let ids = context.sql.query_map(
-            format!(
-                "SELECT id FROM msgs WHERE id IN({}) ORDER BY timestamp,id",
-                as_str(idsstr)
-            ),
-            params![],
-            |row| row.get::<_, i32>(0),
-            |ids| ids.collect::<Result<Vec<_>, _>>().map_err(Into::into),
-        );
-
-        for id in ids.unwrap() {
+
+        for id in ids {
             let src_msg_id = id;
             if !dc_msg_load_from_db(msg, context, src_msg_id as u32) {
                 break;
             }
             dc_param_set_packed(original_param, (*(*msg).param).packed);
             if (*msg).from_id != 1i32 as libc::c_uint {
-                dc_param_set_int((*msg).param, 'a' as i32, 1i32);
+                dc_param_set_int((*msg).param, DC_PARAM_FORWARDED as i32, 1i32);
             }
-            dc_param_set((*msg).param, 'c' as i32, 0 as *const libc::c_char);
-            dc_param_set((*msg).param, 'u' as i32, 0 as *const libc::c_char);
-            dc_param_set((*msg).param, 'S' as i32, 0 as *const libc::c_char);
+            dc_param_set(
+                (*msg).param,
+                DC_PARAM_GUARANTEE_E2EE as i32,
+                0 as *const libc::c_char,
+            );
+            dc_param_set(
+                (*msg).param,
+                DC_PARAM_FORCE_PLAINTEXT as i32,
+                0 as *const libc::c_char,
+            );
+            dc_param_set((*msg).param, DC_PARAM_CMD as i32, 0 as *const libc::c_char);
             let new_msg_id: uint32_t;
             if (*msg).state == 18i32 {
                 let fresh9 = curr_timestamp;
@@ -2116,7 +2044,7 @@
                 (*msg).id = src_msg_id as uint32_t;
                 let old_fwd: *mut libc::c_char = dc_param_get(
                     (*msg).param,
-                    'P' as i32,
+                    DC_PARAM_PREP_FORWARDS as i32,
                     b"\x00" as *const u8 as *const libc::c_char,
                 );
                 let new_fwd: *mut libc::c_char = dc_mprintf(
@@ -2124,7 +2052,7 @@
                     old_fwd,
                     new_msg_id,
                 );
-                dc_param_set((*msg).param, 'P' as i32, new_fwd);
+                dc_param_set((*msg).param, DC_PARAM_PREP_FORWARDS as i32, new_fwd);
                 dc_msg_save_param_to_disk(msg);
                 free(new_fwd as *mut libc::c_void);
                 free(old_fwd as *mut libc::c_void);
@@ -2147,7 +2075,6 @@
                 0 as *mut libc::c_uint,
             );
         }
->>>>>>> 33575e7a
     }
 
     if !created_db_entries.is_null() {
