use std::ptr;

use itertools::join;
use mmime::clist::*;
use mmime::mailimf::*;
use mmime::mailimf_types::*;
use mmime::mailmime::*;
use mmime::mailmime_content::*;
use mmime::mailmime_types::*;
use mmime::mmapstring::*;
use mmime::other::*;
use sha2::{Digest, Sha256};

use crate::chat::{self, Chat};
use crate::constants::*;
use crate::contact::*;
use crate::context::Context;
use crate::dc_mimeparser::*;
use crate::dc_strencode::*;
use crate::dc_tools::*;
use crate::error::Result;
use crate::events::Event;
use crate::job::*;
use crate::location;
use crate::message::*;
use crate::param::*;
use crate::peerstate::*;
use crate::securejoin::handle_securejoin_handshake;
use crate::sql;
use crate::stock::StockMessage;
use crate::x::*;

#[derive(Debug, PartialEq, Eq)]
enum CreateEvent {
    MsgsChanged,
    IncomingMsg,
}

/// Receive a message and add it to the database.
pub unsafe fn dc_receive_imf(
    context: &Context,
    imf_raw_not_terminated: *const libc::c_char,
    imf_raw_bytes: libc::size_t,
    server_folder: impl AsRef<str>,
    server_uid: u32,
    flags: u32,
) {
    info!(
        context,
        "Receiving message {}/{}...",
        if !server_folder.as_ref().is_empty() {
            server_folder.as_ref()
        } else {
            "?"
        },
        server_uid,
    );

    // Parse the imf to mailimf_message. normally, this is done by mailimf_message_parse(),
    // however, as we also need the MIME data,
    // we use mailmime_parse() through dc_mimeparser (both call mailimf_struct_multiple_parse()
    // somewhen, I did not found out anything that speaks against this approach yet)

    let body = std::slice::from_raw_parts(imf_raw_not_terminated as *const u8, imf_raw_bytes);
    let mut mime_parser = MimeParser::new(context);
    mime_parser.parse(body);

    if mime_parser.header.is_empty() {
        // Error - even adding an empty record won't help as we do not know the message ID
        info!(context, "No header.");
        return;
    }

    // the function returns the number of created messages in the database
    let mut incoming = 1;
    let mut incoming_origin = Origin::Unknown;
    let mut to_self = 0;
    let mut from_id = 0u32;
    let mut from_id_blocked = 0;
    let mut to_id = 0u32;
    let mut chat_id = 0;
    let mut hidden = 0;

    let mut add_delete_job: libc::c_int = 0;
    let mut insert_msg_id = 0;

    // Message-ID from the header
    let rfc724_mid = std::ptr::null_mut();
    let mut sent_timestamp = 0;
    let mut created_db_entries = Vec::new();
    let mut create_event_to_send = Some(CreateEvent::MsgsChanged);
    let mut rr_event_to_send = Vec::new();

    let mut to_ids = Vec::with_capacity(16);

    // helper method to handle early exit and memory cleanup
    let cleanup = |context: &Context,
                   rfc724_mid: *mut libc::c_char,
                   create_event_to_send: &Option<CreateEvent>,
                   created_db_entries: &Vec<(usize, usize)>,
                   rr_event_to_send: &Vec<(u32, u32)>| {
        free(rfc724_mid.cast());

        if let Some(create_event_to_send) = create_event_to_send {
            for (chat_id, msg_id) in created_db_entries {
                let event = match create_event_to_send {
                    CreateEvent::MsgsChanged => Event::MsgsChanged {
                        msg_id: *msg_id as u32,
                        chat_id: *chat_id as u32,
                    },
                    CreateEvent::IncomingMsg => Event::IncomingMsg {
                        msg_id: *msg_id as u32,
                        chat_id: *chat_id as u32,
                    },
                };
                context.call_cb(event);
            }
        }
        for (chat_id, msg_id) in rr_event_to_send {
            context.call_cb(Event::MsgRead {
                chat_id: *chat_id,
                msg_id: *msg_id,
            });
        }
    };

    if let Some(field) = mime_parser.lookup_field_typ("Date", MAILIMF_FIELD_ORIG_DATE) {
        let orig_date = (*field).fld_data.fld_orig_date;
        if !orig_date.is_null() {
            // is not yet checked against bad times! we do this later if we have the database information.
            sent_timestamp = dc_timestamp_from_date((*orig_date).dt_date_time)
        }
    }

    // get From: and check if it is known (for known From:'s we add the other To:/Cc: in the 3rd pass)
    // or if From: is equal to SELF (in this case, it is any outgoing messages,
    // we do not check Return-Path any more as this is unreliable, see issue #150
    if let Some(field) = mime_parser.lookup_field_typ("From", MAILIMF_FIELD_FROM) {
        let fld_from = (*field).fld_data.fld_from;
        if !fld_from.is_null() {
            let mut check_self = 0;
            let mut from_list = Vec::with_capacity(16);
            dc_add_or_lookup_contacts_by_mailbox_list(
                context,
                (*fld_from).frm_mb_list,
                Origin::IncomingUnknownFrom,
                &mut from_list,
                &mut check_self,
            );
            if 0 != check_self {
                incoming = 0;
                if mime_parser.sender_equals_recipient() {
                    from_id = DC_CONTACT_ID_SELF;
                }
            } else if from_list.len() >= 1 {
                // if there is no from given, from_id stays 0 which is just fine. These messages
                // are very rare, however, we have to add them to the database (they go to the
                // "deaddrop" chat) to avoid a re-download from the server. See also [**]
                from_id = from_list[0];
                incoming_origin = Contact::get_origin_by_id(context, from_id, &mut from_id_blocked)
            }
        }
    }

    // Make sure, to_ids starts with the first To:-address (Cc: is added in the loop below pass)
    if let Some(field) = mime_parser.lookup_field_typ("To", MAILIMF_FIELD_TO) {
        let fld_to = (*field).fld_data.fld_to;
        if !fld_to.is_null() {
            dc_add_or_lookup_contacts_by_address_list(
                context,
                (*fld_to).to_addr_list,
                if 0 == incoming {
                    Origin::OutgoingTo
                } else if incoming_origin.is_verified() {
                    Origin::IncomingTo
                } else {
                    Origin::IncomingUnknownTo
                },
                &mut to_ids,
                &mut to_self,
            );
        }
    }

    // Add parts
    if mime_parser.get_last_nonmeta().is_some() {
        if let Err(err) = add_parts(
            context,
            &mut mime_parser,
            imf_raw_not_terminated,
            imf_raw_bytes,
            incoming,
            &mut incoming_origin,
            server_folder.as_ref(),
            server_uid,
            &mut to_ids,
            rfc724_mid,
            &mut sent_timestamp,
            &mut from_id,
            from_id_blocked,
            &mut hidden,
            &mut chat_id,
            &mut to_id,
            flags,
            &mut add_delete_job,
            to_self,
            &mut insert_msg_id,
            &mut created_db_entries,
            &mut create_event_to_send,
        ) {
            info!(context, "{}", err);

            cleanup(
                context,
                rfc724_mid,
                &create_event_to_send,
                &created_db_entries,
                &rr_event_to_send,
            );
            return;
        }
    } else {
        // there are no non-meta data in message, do some basic calculations so that the varaiables
        // are correct in the further processing
        if sent_timestamp > time() {
            sent_timestamp = time()
        }
    }

    if !mime_parser.reports.is_empty() {
        handle_reports(
            context,
            &mime_parser,
            from_id,
            sent_timestamp,
            &mut rr_event_to_send,
            server_folder,
            server_uid,
        );
    }

    if !mime_parser.message_kml.is_none() && chat_id > DC_CHAT_ID_LAST_SPECIAL {
        save_locations(
            context,
            &mime_parser,
            chat_id,
            from_id,
            insert_msg_id,
            hidden,
        );
    }

    if 0 != add_delete_job && !created_db_entries.is_empty() {
        job_add(
            context,
            Action::DeleteMsgOnImap,
            created_db_entries[0].1 as i32,
            Params::new(),
            0,
        );
    }

    info!(
        context,
        "received message {} has Message-Id: {}",
        server_uid,
        to_string(rfc724_mid)
    );

    cleanup(
        context,
        rfc724_mid,
        &create_event_to_send,
        &created_db_entries,
        &rr_event_to_send,
    );
}

unsafe fn add_parts(
    context: &Context,
    mut mime_parser: &mut MimeParser,
    imf_raw_not_terminated: *const libc::c_char,
    imf_raw_bytes: libc::size_t,
    incoming: i32,
    incoming_origin: &mut Origin,
    server_folder: impl AsRef<str>,
    server_uid: u32,
    to_ids: &mut Vec<u32>,
    mut rfc724_mid: *mut libc::c_char,
    sent_timestamp: &mut i64,
    from_id: &mut u32,
    from_id_blocked: i32,
    hidden: &mut libc::c_int,
    chat_id: &mut u32,
    to_id: &mut u32,
    flags: u32,
    add_delete_job: &mut libc::c_int,
    to_self: i32,
    insert_msg_id: &mut u32,
    created_db_entries: &mut Vec<(usize, usize)>,
    create_event_to_send: &mut Option<CreateEvent>,
) -> Result<()> {
    let mut state: MessageState;
    let mut msgrmsg: libc::c_int;
    let mut chat_id_blocked = Blocked::Not;
    let mut sort_timestamp = 0;
    let mut rcvd_timestamp = 0;
    let mut mime_in_reply_to = std::ptr::null_mut();
    let mut mime_references = std::ptr::null_mut();

    let cleanup = |mime_in_reply_to: *mut libc::c_char, mime_references: *mut libc::c_char| {
        free(mime_in_reply_to.cast());
        free(mime_references.cast());
    };

    // collect the rest information, CC: is added to the to-list, BCC: is ignored
    // (we should not add BCC to groups as this would split groups. We could add them as "known contacts",
    // however, the benefit is very small and this may leak data that is expected to be hidden)
    if let Some(field) = mime_parser.lookup_field_typ("Cc", MAILIMF_FIELD_CC) {
        let fld_cc = (*field).fld_data.fld_cc;
        if !fld_cc.is_null() {
            dc_add_or_lookup_contacts_by_address_list(
                context,
                (*fld_cc).cc_addr_list,
                if 0 == incoming {
                    Origin::OutgoingCc
                } else if incoming_origin.is_verified() {
                    Origin::IncomingCc
                } else {
                    Origin::IncomingUnknownCc
                },
                to_ids,
                std::ptr::null_mut(),
            );
        }
    }

    // get Message-ID; if the header is lacking one, generate one based on fields that do never
    // change. (missing Message-IDs may come if the mail was set from this account with another
    // client that relies in the SMTP server to generate one.
    // true eg. for the Webmailer used in all-inkl-KAS)
    if let Some(field) = mime_parser.lookup_field_typ("Message-ID", MAILIMF_FIELD_MESSAGE_ID) {
        let fld_message_id = (*field).fld_data.fld_message_id;
        if !fld_message_id.is_null() {
            rfc724_mid = dc_strdup((*fld_message_id).mid_value)
        }
    }

    if rfc724_mid.is_null() {
        rfc724_mid = dc_create_incoming_rfc724_mid(*sent_timestamp, *from_id, to_ids);
        if rfc724_mid.is_null() {
            cleanup(mime_in_reply_to, mime_references);
            bail!("Cannot create Message-ID");
        }
    }

    // check, if the mail is already in our database - if so, just update the folder/uid
    // (if the mail was moved around) and finish. (we may get a mail twice eg. if it is
    // moved between folders. make sure, this check is done eg. before securejoin-processing) */
    let mut old_server_folder = std::ptr::null_mut();
    let mut old_server_uid = 0;

    if 0 != dc_rfc724_mid_exists(
        context,
        rfc724_mid,
        &mut old_server_folder,
        &mut old_server_uid,
    ) {
        if as_str(old_server_folder) != server_folder.as_ref() || old_server_uid != server_uid {
            dc_update_server_uid(context, rfc724_mid, server_folder.as_ref(), server_uid);
        }

        free(old_server_folder.cast());
        cleanup(mime_in_reply_to, mime_references);
        bail!("Message already in DB");
    }

    // 1 or 0 for yes/no
    msgrmsg = mime_parser.is_send_by_messenger as _;
    if msgrmsg == 0 && 0 != dc_is_reply_to_messenger_message(context, mime_parser) {
        // 2=no, but is reply to messenger message
        msgrmsg = 2;
    }
    // incoming non-chat messages may be discarded;
    // maybe this can be optimized later, by checking the state before the message body is downloaded
    let mut allow_creation = 1;
    if mime_parser.is_system_message != SystemMessage::AutocryptSetupMessage && msgrmsg == 0 {
        let show_emails = context
            .sql
            .get_config_int(context, "show_emails")
            .unwrap_or_default();
        if show_emails == 0 {
            *chat_id = 3;
            allow_creation = 0
        } else if show_emails == 1 {
            allow_creation = 0
        }
    }

    // check if the message introduces a new chat:
    // - outgoing messages introduce a chat with the first to: address if they are sent by a messenger
    // - incoming messages introduce a chat only for known contacts if they are sent by a messenger
    // (of course, the user can add other chats manually later)
    if 0 != incoming {
        state = if 0 != flags & DC_IMAP_SEEN {
            MessageState::InSeen
        } else {
            MessageState::InFresh
        };
        *to_id = 1;
        // handshake messages must be processed _before_ chats are created
        // (eg. contacs may be marked as verified)
        if mime_parser.lookup_field("Secure-Join").is_some() {
            // avoid discarding by show_emails setting
            msgrmsg = 1;
            *chat_id = 0;
            allow_creation = 1;
            let handshake = handle_securejoin_handshake(context, mime_parser, *from_id);
            if 0 != handshake & DC_HANDSHAKE_STOP_NORMAL_PROCESSING {
                *hidden = 1;
                *add_delete_job = handshake & DC_HANDSHAKE_ADD_DELETE_JOB;
                state = MessageState::InSeen;
            }
        }

        let (test_normal_chat_id, test_normal_chat_id_blocked) =
            chat::lookup_by_contact_id(context, *from_id).unwrap_or_default();

        // get the chat_id - a chat_id here is no indicator that the chat is displayed in the normal list,
        // it might also be blocked and displayed in the deaddrop as a result
        if *chat_id == 0 {
            // try to create a group
            // (groups appear automatically only if the _sender_ is known, see core issue #54)

            let create_blocked = if 0 != test_normal_chat_id
                && test_normal_chat_id_blocked == Blocked::Not
                || incoming_origin.is_start_new_chat()
            {
                Blocked::Not
            } else {
                Blocked::Deaddrop
            };

            create_or_lookup_group(
                context,
                &mut mime_parser,
                allow_creation,
                create_blocked,
                *from_id,
                to_ids,
                chat_id,
                &mut chat_id_blocked,
            );
            if 0 != *chat_id && Blocked::Not != chat_id_blocked && create_blocked == Blocked::Not {
                chat::unblock(context, *chat_id);
                chat_id_blocked = Blocked::Not;
            }
        }

        if *chat_id == 0 {
            // check if the message belongs to a mailing list
            if mime_parser.is_mailinglist_message() {
                *chat_id = 3;
                info!(context, "Message belongs to a mailing list and is ignored.",);
            }
        }

        if *chat_id == 0 {
            // try to create a normal chat
            let create_blocked = if incoming_origin.is_start_new_chat() || *from_id == *to_id {
                Blocked::Not
            } else {
                Blocked::Deaddrop
            };

            if 0 != test_normal_chat_id {
                *chat_id = test_normal_chat_id;
                chat_id_blocked = test_normal_chat_id_blocked;
            } else if 0 != allow_creation {
                let (id, bl) =
                    chat::create_or_lookup_by_contact_id(context, *from_id, create_blocked)
                        .unwrap_or_default();
                *chat_id = id;
                chat_id_blocked = bl;
            }
            if 0 != *chat_id && Blocked::Not != chat_id_blocked {
                if Blocked::Not == create_blocked {
                    chat::unblock(context, *chat_id);
                    chat_id_blocked = Blocked::Not;
                } else if 0 != dc_is_reply_to_known_message(context, mime_parser) {
                    //  we do not want any chat to be created implicitly.  Because of the origin-scale-up,
                    // the contact requests will pop up and this should be just fine.
                    Contact::scaleup_origin_by_id(context, *from_id, Origin::IncomingReplyTo);
                    info!(
                        context,
                        "Message is a reply to a known message, mark sender as known.",
                    );
                    if !incoming_origin.is_verified() {
                        *incoming_origin = Origin::IncomingReplyTo;
                    }
                }
            }
        }
        if *chat_id == 0 {
            // maybe from_id is null or sth. else is suspicious, move message to trash
            *chat_id = DC_CHAT_ID_TRASH;
        }

        // if the chat_id is blocked,
        // for unknown senders and non-delta messages set the state to NOTICED
        // to not result in a contact request (this would require the state FRESH)
        if Blocked::Not != chat_id_blocked && state == MessageState::InFresh {
            if !incoming_origin.is_verified() && msgrmsg == 0 {
                state = MessageState::InNoticed;
            }
        }
    } else {
        // Outgoing

        // the mail is on the IMAP server, probably it is also delivered.
        // We cannot recreate other states (read, error).
        state = MessageState::OutDelivered;
        *from_id = DC_CONTACT_ID_SELF;
        if !to_ids.is_empty() {
            *to_id = to_ids[0];
            if *chat_id == 0 {
                create_or_lookup_group(
                    context,
                    &mut mime_parser,
                    allow_creation,
                    Blocked::Not,
                    *from_id,
                    to_ids,
                    chat_id,
                    &mut chat_id_blocked,
                );
                if 0 != *chat_id && Blocked::Not != chat_id_blocked {
                    chat::unblock(context, *chat_id);
                    chat_id_blocked = Blocked::Not;
                }
            }
            if *chat_id == 0 && 0 != allow_creation {
                let create_blocked = if 0 != msgrmsg && !Contact::is_blocked_load(context, *to_id) {
                    Blocked::Not
                } else {
                    Blocked::Deaddrop
                };
                let (id, bl) =
                    chat::create_or_lookup_by_contact_id(context, *to_id, create_blocked)
                        .unwrap_or_default();
                *chat_id = id;
                chat_id_blocked = bl;

                if 0 != *chat_id
                    && Blocked::Not != chat_id_blocked
                    && Blocked::Not == create_blocked
                {
                    chat::unblock(context, *chat_id);
                    chat_id_blocked = Blocked::Not;
                }
            }
        }
        if *chat_id == 0 {
            if to_ids.is_empty() && 0 != to_self {
                // from_id==to_id==DC_CONTACT_ID_SELF - this is a self-sent messages,
                // maybe an Autocrypt Setup Messag
                let (id, bl) = chat::create_or_lookup_by_contact_id(context, 1, Blocked::Not)
                    .unwrap_or_default();
                *chat_id = id;
                chat_id_blocked = bl;

                if 0 != *chat_id && Blocked::Not != chat_id_blocked {
                    chat::unblock(context, *chat_id);
                    chat_id_blocked = Blocked::Not;
                }
            }
        }
        if *chat_id == 0 {
            *chat_id = DC_CHAT_ID_TRASH;
        }
    }
    // correct message_timestamp, it should not be used before,
    // however, we cannot do this earlier as we need from_id to be set
    calc_timestamps(
        context,
        *chat_id,
        *from_id,
        *sent_timestamp,
        if 0 != flags & DC_IMAP_SEEN { 0 } else { 1 },
        &mut sort_timestamp,
        sent_timestamp,
        &mut rcvd_timestamp,
    );

    // unarchive chat
    chat::unarchive(context, *chat_id).unwrap();

    // if the mime-headers should be saved, find out its size
    // (the mime-header ends with an empty line)
    let save_mime_headers = context
        .sql
        .get_config_int(context, "save_mime_headers")
        .unwrap_or_default();
    if let Some(field) = mime_parser.lookup_field_typ("In-Reply-To", MAILIMF_FIELD_IN_REPLY_TO) {
        let fld_in_reply_to = (*field).fld_data.fld_in_reply_to;
        if !fld_in_reply_to.is_null() {
            mime_in_reply_to = dc_str_from_clist(
                (*(*field).fld_data.fld_in_reply_to).mid_list,
                b" \x00" as *const u8 as *const libc::c_char,
            )
        }
    }

    if let Some(field) = mime_parser.lookup_field_typ("References", MAILIMF_FIELD_REFERENCES) {
        let fld_references = (*field).fld_data.fld_references;
        if !fld_references.is_null() {
            mime_references = dc_str_from_clist(
                (*(*field).fld_data.fld_references).mid_list,
                b" \x00" as *const u8 as *const libc::c_char,
            )
        }
    }

    // fine, so far.  now, split the message into simple parts usable as "short messages"
    // and add them to the database (mails sent by other messenger clients should result
    // into only one message; mails sent by other clients may result in several messages
    // (eg. one per attachment))
    let icnt = mime_parser.parts.len();
    let mut txt_raw = None;

    let is_ok = context
        .sql
        .prepare(
            "INSERT INTO msgs \
             (rfc724_mid, server_folder, server_uid, chat_id, from_id, to_id, timestamp, \
             timestamp_sent, timestamp_rcvd, type, state, msgrmsg,  txt, txt_raw, param, \
             bytes, hidden, mime_headers,  mime_in_reply_to, mime_references) \
             VALUES (?,?,?,?,?,?, ?,?,?,?,?,?, ?,?,?,?,?,?, ?,?);",
            |mut stmt, conn| {
                for i in 0..icnt {
                    let part = &mut mime_parser.parts[i];
                    if part.is_meta {
                        continue;
                    }

                    if let Some(ref msg) = part.msg {
                        if !mime_parser.location_kml.is_none()
                            && icnt == 1
                            && (msg == "-location-" || msg.is_empty())
                        {
                            *hidden = 1;
                            if state == MessageState::InFresh {
                                state = MessageState::InNoticed;
                            }
                        }
                    }
<<<<<<< HEAD
                    if part.type_0 == Viewtype::Text {
                        let msg_raw = part.msg_raw.as_ref().cloned().unwrap_or_default();
                        let subject = mime_parser
                            .subject
                            .as_ref()
                            .map(|s| s.to_string())
                            .unwrap_or("".into());
                        txt_raw = Some(format!("{}\n\n{}", subject, msg_raw));
=======
                    if part.typ == Viewtype::Text {
                        let msg_raw =
                            CString::yolo(part.msg_raw.as_ref().cloned().unwrap_or_default());
                        let subject_c = CString::yolo(
                            mime_parser
                                .subject
                                .as_ref()
                                .map(|s| s.to_string())
                                .unwrap_or("".into()),
                        );
                        txt_raw = dc_mprintf(
                            b"%s\n\n%s\x00" as *const u8 as *const libc::c_char,
                            subject_c.as_ptr(),
                            msg_raw.as_ptr(),
                        )
>>>>>>> e7108362
                    }
                    if mime_parser.is_system_message != SystemMessage::Unknown {
                        part.param
                            .set_int(Param::Cmd, mime_parser.is_system_message as i32);
                    }

                    stmt.execute(params![
                        as_str(rfc724_mid),
                        server_folder.as_ref(),
                        server_uid as libc::c_int,
                        *chat_id as libc::c_int,
                        *from_id as libc::c_int,
                        *to_id as libc::c_int,
                        sort_timestamp,
                        *sent_timestamp,
                        rcvd_timestamp,
                        part.typ,
                        state,
                        msgrmsg,
                        part.msg.as_ref().map_or("", String::as_str),
                        // txt_raw might contain invalid utf8
                        txt_raw.unwrap_or_default(),
                        part.param.to_string(),
                        part.bytes,
                        *hidden,
                        if 0 != save_mime_headers {
                            let body_string = std::str::from_utf8(std::slice::from_raw_parts(
                                imf_raw_not_terminated as *const u8,
                                imf_raw_bytes,
                            ))
                            .unwrap();

                            Some(body_string)
                        } else {
                            None
                        },
                        to_string(mime_in_reply_to),
                        to_string(mime_references),
                    ])?;

                    txt_raw = None;
                    *insert_msg_id = sql::get_rowid_with_conn(
                        context,
                        conn,
                        "msgs",
                        "rfc724_mid",
                        as_str(rfc724_mid),
                    );
                    created_db_entries.push((*chat_id as usize, *insert_msg_id as usize));
                }
                Ok(())
            },
        )
        .is_ok();

    if !is_ok {
        // i/o error - there is nothing more we can do - in other cases, we try to write at least an empty record
        cleanup(mime_in_reply_to, mime_references);
        bail!("Cannot write DB.");
    }

    info!(
        context,
        "Message has {} parts and is assigned to chat #{}.", icnt, *chat_id,
    );

    // check event to send
    if *chat_id == DC_CHAT_ID_TRASH {
        *create_event_to_send = None;
    } else if 0 != incoming && state == MessageState::InFresh {
        if 0 != from_id_blocked {
            *create_event_to_send = None;
        } else if Blocked::Not != chat_id_blocked {
            *create_event_to_send = Some(CreateEvent::MsgsChanged);
        } else {
            *create_event_to_send = Some(CreateEvent::IncomingMsg);
        }
    }

    context.do_heuristics_moves(server_folder.as_ref(), *insert_msg_id);
    cleanup(mime_in_reply_to, mime_references);

    Ok(())
}

// Handle reports (mainly MDNs)
unsafe fn handle_reports(
    context: &Context,
    mime_parser: &MimeParser,
    from_id: u32,
    sent_timestamp: i64,
    rr_event_to_send: &mut Vec<(u32, u32)>,
    server_folder: impl AsRef<str>,
    server_uid: u32,
) {
    let mdns_enabled = context
        .sql
        .get_config_int(context, "mdns_enabled")
        .unwrap_or_else(|| DC_MDNS_DEFAULT_ENABLED);

    for report_root in &mime_parser.reports {
        let report_root = *report_root;
        let mut mdn_consumed = 0;
        let report_type = mailmime_find_ct_parameter(
            report_root,
            b"report-type\x00" as *const u8 as *const libc::c_char,
        );

        if report_root.is_null() || report_type.is_null() || (*report_type).pa_value.is_null() {
            continue;
        }

        // the first part is for humans, the second for machines
        if strcmp(
            (*report_type).pa_value,
            b"disposition-notification\x00" as *const u8 as *const libc::c_char,
        ) == 0
            && (*(*report_root).mm_data.mm_multipart.mm_mp_list).count >= 2
        {
            // to get a clear functionality, do not show incoming MDNs if the options is disabled
            if 0 != mdns_enabled {
                let report_data = (if !if !(*(*report_root).mm_data.mm_multipart.mm_mp_list)
                    .first
                    .is_null()
                {
                    (*(*(*report_root).mm_data.mm_multipart.mm_mp_list).first).next
                } else {
                    ptr::null_mut()
                }
                .is_null()
                {
                    (*if !(*(*report_root).mm_data.mm_multipart.mm_mp_list)
                        .first
                        .is_null()
                    {
                        (*(*(*report_root).mm_data.mm_multipart.mm_mp_list).first).next
                    } else {
                        ptr::null_mut()
                    })
                    .data
                } else {
                    ptr::null_mut()
                }) as *mut mailmime;

                if !report_data.is_null()
                    && (*(*(*report_data).mm_content_type).ct_type).tp_type
                        == MAILMIME_TYPE_COMPOSITE_TYPE as libc::c_int
                    && (*(*(*(*report_data).mm_content_type).ct_type)
                        .tp_data
                        .tp_composite_type)
                        .ct_type
                        == MAILMIME_COMPOSITE_TYPE_MESSAGE as libc::c_int
                    && strcmp(
                        (*(*report_data).mm_content_type).ct_subtype,
                        b"disposition-notification\x00" as *const u8 as *const libc::c_char,
                    ) == 0
                {
                    let mut report_body = std::ptr::null();
                    let mut report_body_bytes = 0;
                    let mut to_mmap_string_unref = std::ptr::null_mut();

                    if mailmime_transfer_decode(
                        report_data,
                        &mut report_body,
                        &mut report_body_bytes,
                        &mut to_mmap_string_unref,
                    ) {
                        let mut report_parsed = std::ptr::null_mut();
                        let mut dummy = 0;

                        if mailmime_parse(
                            report_body,
                            report_body_bytes,
                            &mut dummy,
                            &mut report_parsed,
                        ) == MAIL_NO_ERROR as libc::c_int
                            && !report_parsed.is_null()
                        {
                            let report_fields = mailmime_find_mailimf_fields(report_parsed);
                            if !report_fields.is_null() {
                                let of_disposition = mailimf_find_optional_field(
                                    report_fields,
                                    b"Disposition\x00" as *const u8 as *const libc::c_char,
                                );
                                let of_org_msgid = mailimf_find_optional_field(
                                    report_fields,
                                    b"Original-Message-ID\x00" as *const u8 as *const libc::c_char,
                                );
                                if !of_disposition.is_null()
                                    && !(*of_disposition).fld_value.is_null()
                                    && !of_org_msgid.is_null()
                                    && !(*of_org_msgid).fld_value.is_null()
                                {
                                    let mut rfc724_mid_0 = std::ptr::null_mut();
                                    dummy = 0;

                                    if mailimf_msg_id_parse(
                                        (*of_org_msgid).fld_value,
                                        strlen((*of_org_msgid).fld_value),
                                        &mut dummy,
                                        &mut rfc724_mid_0,
                                    ) == MAIL_NO_ERROR as libc::c_int
                                        && !rfc724_mid_0.is_null()
                                    {
                                        let mut chat_id_0 = 0;
                                        let mut msg_id = 0;

                                        if 0 != dc_mdn_from_ext(
                                            context,
                                            from_id,
                                            rfc724_mid_0,
                                            sent_timestamp,
                                            &mut chat_id_0,
                                            &mut msg_id,
                                        ) {
                                            rr_event_to_send.push((chat_id_0, msg_id));
                                        }
                                        mdn_consumed = (msg_id != 0) as libc::c_int;
                                        free(rfc724_mid_0.cast());
                                    }
                                }
                            }
                            mailmime_free(report_parsed);
                        }
                        if !to_mmap_string_unref.is_null() {
                            mmap_string_unref(to_mmap_string_unref);
                        }
                    }
                }
            }

            if mime_parser.is_send_by_messenger || 0 != mdn_consumed {
                let mut param = Params::new();
                param.set(Param::ServerFolder, server_folder.as_ref());
                param.set_int(Param::ServerUid, server_uid as i32);
                if mime_parser.is_send_by_messenger
                    && 0 != context
                        .sql
                        .get_config_int(context, "mvbox_move")
                        .unwrap_or_else(|| 1)
                {
                    param.set_int(Param::AlsoMove, 1);
                }
                job_add(context, Action::MarkseenMdnOnImap, 0, param, 0);
            }
        }
    }
}

fn save_locations(
    context: &Context,
    mime_parser: &MimeParser,
    chat_id: u32,
    from_id: u32,
    insert_msg_id: u32,
    hidden: i32,
) {
    let mut location_id_written = false;
    let mut send_event = false;

    if !mime_parser.message_kml.is_none() && chat_id > DC_CHAT_ID_LAST_SPECIAL as libc::c_uint {
        let locations = &mime_parser.message_kml.as_ref().unwrap().locations;
        let newest_location_id =
            location::save(context, chat_id, from_id, locations, 1).unwrap_or_default();
        if 0 != newest_location_id && 0 == hidden {
            if location::set_msg_location_id(context, insert_msg_id, newest_location_id).is_ok() {
                location_id_written = true;
                send_event = true;
            }
        }
    }

    if !mime_parser.location_kml.is_none() && chat_id > DC_CHAT_ID_LAST_SPECIAL as libc::c_uint {
        if let Some(ref addr) = mime_parser.location_kml.as_ref().unwrap().addr {
            if let Ok(contact) = Contact::get_by_id(context, from_id) {
                if !contact.get_addr().is_empty()
                    && contact.get_addr().to_lowercase() == addr.to_lowercase()
                {
                    let locations = &mime_parser.location_kml.as_ref().unwrap().locations;
                    let newest_location_id =
                        location::save(context, chat_id, from_id, locations, 0).unwrap_or_default();
                    if newest_location_id != 0 && hidden == 0 && !location_id_written {
                        if let Err(err) = location::set_msg_location_id(
                            context,
                            insert_msg_id,
                            newest_location_id,
                        ) {
                            error!(context, "Failed to set msg_location_id: {:?}", err);
                        }
                    }
                    send_event = true;
                }
            }
        }
    }
    if send_event {
        context.call_cb(Event::LocationChanged(Some(from_id)));
    }
}

unsafe fn calc_timestamps(
    context: &Context,
    chat_id: u32,
    from_id: u32,
    message_timestamp: i64,
    is_fresh_msg: libc::c_int,
    sort_timestamp: *mut i64,
    sent_timestamp: *mut i64,
    rcvd_timestamp: *mut i64,
) {
    *rcvd_timestamp = time();
    *sent_timestamp = message_timestamp;
    if *sent_timestamp > *rcvd_timestamp {
        *sent_timestamp = *rcvd_timestamp
    }
    *sort_timestamp = message_timestamp;
    if 0 != is_fresh_msg {
        let last_msg_time: Option<i64> = context.sql.query_get_value(
            context,
            "SELECT MAX(timestamp) FROM msgs WHERE chat_id=? and from_id!=? AND timestamp>=?",
            params![chat_id as i32, from_id as i32, *sort_timestamp],
        );
        if let Some(last_msg_time) = last_msg_time {
            if last_msg_time > 0 {
                if *sort_timestamp <= last_msg_time {
                    *sort_timestamp = last_msg_time + 1;
                }
            }
        }
    }
    if *sort_timestamp >= dc_smeared_time(context) {
        *sort_timestamp = dc_create_smeared_timestamp(context);
    }
}

/// This function tries extracts the group-id from the message and returns the
/// corresponding chat_id. If the chat_id is not existent, it is created.
/// If the message contains groups commands (name, profile image, changed members),
/// they are executed as well.
///
/// if no group-id could be extracted from the message, create_or_lookup_adhoc_group() is called
/// which tries to create or find out the chat_id by:
/// - is there a group with the same recipients? if so, use this (if there are multiple, use the most recent one)
/// - create an ad-hoc group based on the recipient list
///
/// So when the function returns, the caller has the group id matching the current state of the group.
#[allow(non_snake_case)]
unsafe fn create_or_lookup_group(
    context: &Context,
    mime_parser: &mut MimeParser,
    allow_creation: libc::c_int,
    create_blocked: Blocked,
    from_id: u32,
    to_ids: &mut Vec<u32>,
    ret_chat_id: *mut u32,
    ret_chat_id_blocked: &mut Blocked,
) {
    let group_explicitly_left: bool;
    let mut chat_id = 0;
    let mut chat_id_blocked = Blocked::Not;
    let mut grpid = "".to_string();
    let mut grpname = None;
    let to_ids_cnt = to_ids.len();
    let mut recreate_member_list = 0;
    let mut send_EVENT_CHAT_MODIFIED = 0;
    let mut X_MrRemoveFromGrp = None;
    let mut X_MrAddToGrp = None;
    let mut X_MrGrpNameChanged = 0;
    let mut X_MrGrpImageChanged = "".to_string();
    let mut better_msg: String = From::from("");

    let cleanup = |ret_chat_id: *mut u32,
                   ret_chat_id_blocked: &mut Blocked,
                   chat_id: u32,
                   chat_id_blocked: Blocked| {
        if !ret_chat_id.is_null() {
            *ret_chat_id = chat_id;
        }
        *ret_chat_id_blocked = if 0 != chat_id {
            chat_id_blocked
        } else {
            Blocked::Not
        };
    };

    if mime_parser.is_system_message == SystemMessage::LocationStreamingEnabled {
        better_msg =
            context.stock_system_msg(StockMessage::MsgLocationEnabled, "", "", from_id as u32)
    }
    set_better_msg(mime_parser, &better_msg);

    if let Some(optional_field) = mime_parser.lookup_optional_field("Chat-Group-ID") {
        grpid = optional_field;
    }

    if grpid.is_empty() {
        if let Some(field) = mime_parser.lookup_field_typ("Message-ID", MAILIMF_FIELD_MESSAGE_ID) {
            let fld_message_id = (*field).fld_data.fld_message_id;
            if !fld_message_id.is_null() {
                if let Some(extracted_grpid) =
                    dc_extract_grpid_from_rfc724_mid(as_str((*fld_message_id).mid_value))
                {
                    grpid = extracted_grpid.to_string();
                } else {
                    grpid = "".to_string();
                }
            }
        }
        if grpid.is_empty() {
            if let Some(field) =
                mime_parser.lookup_field_typ("In-Reply-To", MAILIMF_FIELD_IN_REPLY_TO)
            {
                let fld_in_reply_to = (*field).fld_data.fld_in_reply_to;
                if !fld_in_reply_to.is_null() {
                    grpid = to_string(dc_extract_grpid_from_rfc724_mid_list(
                        (*fld_in_reply_to).mid_list,
                    ));
                }
            }
            if grpid.is_empty() {
                if let Some(field) =
                    mime_parser.lookup_field_typ("References", MAILIMF_FIELD_REFERENCES)
                {
                    let fld_references = (*field).fld_data.fld_references;
                    if !fld_references.is_null() {
                        grpid = to_string(dc_extract_grpid_from_rfc724_mid_list(
                            (*fld_references).mid_list,
                        ));
                    }
                }

                if grpid.is_empty() {
                    create_or_lookup_adhoc_group(
                        context,
                        mime_parser,
                        allow_creation,
                        create_blocked,
                        from_id,
                        to_ids,
                        &mut chat_id,
                        &mut chat_id_blocked,
                    );
                    cleanup(ret_chat_id, ret_chat_id_blocked, chat_id, chat_id_blocked);
                    return;
                }
            }
        }
    }

    if let Some(optional_field) = mime_parser.lookup_optional_field("Chat-Group-Name") {
        grpname = Some(dc_decode_header_words_safe(&optional_field));
    }
    if let Some(optional_field) = mime_parser.lookup_optional_field("Chat-Group-Member-Removed") {
        X_MrRemoveFromGrp = Some(optional_field);
        mime_parser.is_system_message = SystemMessage::MemberRemovedFromGroup;
        let left_group = (Contact::lookup_id_by_addr(context, X_MrRemoveFromGrp.as_ref().unwrap())
            == from_id as u32) as libc::c_int;
        better_msg = context.stock_system_msg(
            if 0 != left_group {
                StockMessage::MsgGroupLeft
            } else {
                StockMessage::MsgDelMember
            },
            X_MrRemoveFromGrp.as_ref().unwrap(),
            "",
            from_id as u32,
        )
    } else {
        if let Some(optional_field) = mime_parser.lookup_optional_field("Chat-Group-Member-Added") {
            X_MrAddToGrp = Some(optional_field);
            mime_parser.is_system_message = SystemMessage::MemberAddedToGroup;
            if let Some(optional_field) = mime_parser.lookup_optional_field("Chat-Group-Image") {
                X_MrGrpImageChanged = optional_field;
            }
            better_msg = context.stock_system_msg(
                StockMessage::MsgAddMember,
                X_MrAddToGrp.as_ref().unwrap(),
                "",
                from_id as u32,
            )
        } else {
            if let Some(optional_field) =
                mime_parser.lookup_optional_field("Chat-Group-Name-Changed")
            {
                X_MrGrpNameChanged = 1;
                mime_parser.is_system_message = SystemMessage::GroupNameChanged;
                better_msg = context.stock_system_msg(
                    StockMessage::MsgGrpName,
                    &optional_field,
                    if let Some(ref name) = grpname {
                        name
                    } else {
                        ""
                    },
                    from_id as u32,
                )
            } else {
                if let Some(optional_field) = mime_parser.lookup_optional_field("Chat-Group-Image")
                {
                    // fld_value is a pointer somewhere into mime_parser, must not be freed
                    X_MrGrpImageChanged = optional_field;
                    mime_parser.is_system_message = SystemMessage::GroupImageChanged;
                    better_msg = context.stock_system_msg(
                        if X_MrGrpImageChanged == "0" {
                            StockMessage::MsgGrpImgDeleted
                        } else {
                            StockMessage::MsgGrpImgChanged
                        },
                        "",
                        "",
                        from_id as u32,
                    )
                }
            }
        }
    }
    set_better_msg(mime_parser, &better_msg);

    // check, if we have a chat with this group ID
    let (mut chat_id, chat_id_verified, _blocked) = chat::get_chat_id_by_grpid(context, &grpid);
    if chat_id != 0 {
        let mut failure_reason = std::ptr::null_mut();

        if chat_id_verified
            && 0 == check_verified_properties(
                context,
                mime_parser,
                from_id as u32,
                to_ids,
                &mut failure_reason,
            )
        {
            mime_parser.repl_msg_by_error(to_string(failure_reason));
        }

        free(failure_reason.cast());
    }

    // check if the sender is a member of the existing group -
    // if not, we'll recreate the group list
    if chat_id != 0 && 0 == chat::is_contact_in_chat(context, chat_id, from_id as u32) {
        recreate_member_list = 1;
    }

    // check if the group does not exist but should be created
    group_explicitly_left = chat::is_group_explicitly_left(context, &grpid).unwrap_or_default();

    let self_addr = context
        .sql
        .get_config(context, "configured_addr")
        .unwrap_or_default();
    if chat_id == 0
            && !mime_parser.is_mailinglist_message()
            && !grpid.is_empty()
            && grpname.is_some()
            // otherwise, a pending "quit" message may pop up
            && X_MrRemoveFromGrp.is_none()
            // re-create explicitly left groups only if ourself is re-added
            && (!group_explicitly_left
                || X_MrAddToGrp.is_some() && addr_cmp(&self_addr, X_MrAddToGrp.as_ref().unwrap()))
    {
        let mut create_verified = VerifiedStatus::Unverified;
        if mime_parser.lookup_field("Chat-Verified").is_some() {
            create_verified = VerifiedStatus::Verified;
            let mut failure_reason = std::ptr::null_mut();

            if 0 == check_verified_properties(
                context,
                mime_parser,
                from_id as u32,
                to_ids,
                &mut failure_reason,
            ) {
                mime_parser.repl_msg_by_error(to_string(failure_reason));
            }
            free(failure_reason.cast());
        }
        if 0 == allow_creation {
            cleanup(ret_chat_id, ret_chat_id_blocked, chat_id, chat_id_blocked);
            return;
        }
        chat_id = create_group_record(
            context,
            &grpid,
            grpname.as_ref().unwrap(),
            create_blocked,
            create_verified,
        );
        chat_id_blocked = create_blocked;
        recreate_member_list = 1;
    }

    // again, check chat_id
    if chat_id <= DC_CHAT_ID_LAST_SPECIAL {
        chat_id = 0;
        if group_explicitly_left {
            chat_id = DC_CHAT_ID_TRASH;
        } else {
            create_or_lookup_adhoc_group(
                context,
                mime_parser,
                allow_creation,
                create_blocked,
                from_id,
                to_ids,
                &mut chat_id,
                &mut chat_id_blocked,
            );
        }
        cleanup(ret_chat_id, ret_chat_id_blocked, chat_id, chat_id_blocked);
        return;
    }

    // execute group commands
    if X_MrAddToGrp.is_some() || X_MrRemoveFromGrp.is_some() {
        recreate_member_list = 1;
    } else if 0 != X_MrGrpNameChanged {
        if let Some(ref grpname) = grpname {
            if grpname.len() < 200 {
                info!(context, "updating grpname for chat {}", chat_id);
                if sql::execute(
                    context,
                    &context.sql,
                    "UPDATE chats SET name=? WHERE id=?;",
                    params![grpname, chat_id as i32],
                )
                .is_ok()
                {
                    context.call_cb(Event::ChatModified(chat_id));
                }
            }
        }
    }
    if !X_MrGrpImageChanged.is_empty() {
        info!(
            context,
            "grp-image-change {} chat {}", X_MrGrpImageChanged, chat_id
        );
        let mut changed = false;
        let mut grpimage = "".to_string();
        if X_MrGrpImageChanged == "0" {
            changed = true;
        } else {
            for part in &mut mime_parser.parts {
                if part.typ == Viewtype::Image {
                    grpimage = part
                        .param
                        .get(Param::File)
                        .map(|s| s.to_string())
                        .unwrap_or_else(|| "".to_string());
                    info!(context, "found image {:?}", grpimage);
                    changed = true;
                }
            }
        }
        if changed {
            info!(context, "New group image set to '{}'.", grpimage);
            if let Ok(mut chat) = Chat::load_from_db(context, chat_id) {
                if grpimage.is_empty() {
                    chat.param.remove(Param::ProfileImage);
                } else {
                    chat.param.set(Param::ProfileImage, grpimage);
                }
                chat.update_param(context).unwrap();
                send_EVENT_CHAT_MODIFIED = 1;
            }
        }
    }

    // add members to group/check members
    // for recreation: we should add a timestamp
    if 0 != recreate_member_list {
        // TODO: the member list should only be recreated if the corresponding message is newer
        // than the one that is responsible for the current member list, see
        // https://github.com/deltachat/deltachat-core/issues/127

        let skip = X_MrRemoveFromGrp.as_ref();
        sql::execute(
            context,
            &context.sql,
            "DELETE FROM chats_contacts WHERE chat_id=?;",
            params![chat_id as i32],
        )
        .ok();
        if skip.is_none() || !addr_cmp(&self_addr, skip.unwrap()) {
            chat::add_to_chat_contacts_table(context, chat_id, DC_CONTACT_ID_SELF);
        }
        if from_id > DC_CHAT_ID_LAST_SPECIAL {
            if !Contact::addr_equals_contact(context, &self_addr, from_id as u32)
                && (skip.is_none()
                    || !Contact::addr_equals_contact(context, skip.unwrap(), from_id as u32))
            {
                chat::add_to_chat_contacts_table(context, chat_id, from_id as u32);
            }
        }
        for &to_id in to_ids.iter() {
            if !Contact::addr_equals_contact(context, &self_addr, to_id)
                && (skip.is_none() || !Contact::addr_equals_contact(context, skip.unwrap(), to_id))
            {
                chat::add_to_chat_contacts_table(context, chat_id, to_id);
            }
        }
        send_EVENT_CHAT_MODIFIED = 1;
        chat::reset_gossiped_timestamp(context, chat_id);
    }

    if 0 != send_EVENT_CHAT_MODIFIED {
        context.call_cb(Event::ChatModified(chat_id));
    }

    // check the number of receivers -
    // the only critical situation is if the user hits "Reply" instead of "Reply all" in a non-messenger-client */
    if to_ids_cnt == 1 && !mime_parser.is_send_by_messenger {
        let is_contact_cnt = chat::get_chat_contact_cnt(context, chat_id);
        if is_contact_cnt > 3 {
            // to_ids_cnt==1 may be "From: A, To: B, SELF" as SELF is not counted in to_ids_cnt.
            // So everything up to 3 is no error.
            chat_id = 0;
            create_or_lookup_adhoc_group(
                context,
                mime_parser,
                allow_creation,
                create_blocked,
                from_id,
                to_ids,
                &mut chat_id,
                &mut chat_id_blocked,
            );
        }
    }

    cleanup(ret_chat_id, ret_chat_id_blocked, chat_id, chat_id_blocked);
}

/// Handle groups for received messages
unsafe fn create_or_lookup_adhoc_group(
    context: &Context,
    mime_parser: &MimeParser,
    allow_creation: libc::c_int,
    create_blocked: Blocked,
    from_id: u32,
    to_ids: &mut Vec<u32>,
    ret_chat_id: *mut u32,
    ret_chat_id_blocked: &mut Blocked,
) {
    // if we're here, no grpid was found, check there is an existing ad-hoc
    // group matching the to-list or if we can create one
    let mut chat_id = 0;
    let mut chat_id_blocked = Blocked::Not;

    let cleanup = |ret_chat_id: *mut u32,
                   ret_chat_id_blocked: &mut Blocked,
                   chat_id: u32,
                   chat_id_blocked: Blocked| {
        if !ret_chat_id.is_null() {
            *ret_chat_id = chat_id;
        }
        *ret_chat_id_blocked = chat_id_blocked;
    };

    // build member list from the given ids
    if to_ids.is_empty() || mime_parser.is_mailinglist_message() {
        // too few contacts or a mailinglist
        cleanup(ret_chat_id, ret_chat_id_blocked, chat_id, chat_id_blocked);
        return;
    }

    let mut member_ids = to_ids.clone();
    if !member_ids.contains(&from_id) {
        member_ids.push(from_id);
    }
    if !member_ids.contains(&1) {
        member_ids.push(1);
    }
    if member_ids.len() < 3 {
        // too few contacts given
        cleanup(ret_chat_id, ret_chat_id_blocked, chat_id, chat_id_blocked);
        return;
    }

    let chat_ids = search_chat_ids_by_contact_ids(context, &member_ids);
    if !chat_ids.is_empty() {
        let chat_ids_str = join(chat_ids.iter().map(|x| x.to_string()), ",");
        let res = context.sql.query_row(
            format!(
                "SELECT c.id, c.blocked  FROM chats c  \
                 LEFT JOIN msgs m ON m.chat_id=c.id  WHERE c.id IN({})  ORDER BY m.timestamp DESC, m.id DESC  LIMIT 1;",
                chat_ids_str
            ),
            params![],
            |row| {
                Ok((row.get::<_, i32>(0)?, row.get::<_, Option<Blocked>>(1)?.unwrap_or_default()))
            }
        );

        if let Ok((id, id_blocked)) = res {
            chat_id = id as u32;
            chat_id_blocked = id_blocked;
            /* success, chat found */
            cleanup(ret_chat_id, ret_chat_id_blocked, chat_id, chat_id_blocked);
            return;
        }
    }

    if 0 == allow_creation {
        cleanup(ret_chat_id, ret_chat_id_blocked, chat_id, chat_id_blocked);
        return;
    }
    // we do not check if the message is a reply to another group, this may result in
    // chats with unclear member list. instead we create a new group in the following lines ...

    // create a new ad-hoc group
    // - there is no need to check if this group exists; otherwise we would have caught it above
    let grpid = create_adhoc_grp_id(context, &member_ids);
    if grpid.is_empty() {
        cleanup(ret_chat_id, ret_chat_id_blocked, chat_id, chat_id_blocked);
        return;
    }

    // use subject as initial chat name
    let grpname = if let Some(subject) = mime_parser.subject.as_ref().filter(|s| !s.is_empty()) {
        subject.to_string()
    } else {
        context.stock_string_repl_int(StockMessage::Member, member_ids.len() as libc::c_int)
    };

    // create group record
    chat_id = create_group_record(
        context,
        &grpid,
        grpname,
        create_blocked,
        VerifiedStatus::Unverified,
    );
    chat_id_blocked = create_blocked;
    for &member_id in &member_ids {
        chat::add_to_chat_contacts_table(context, chat_id, member_id);
    }

    context.call_cb(Event::ChatModified(chat_id));

    cleanup(ret_chat_id, ret_chat_id_blocked, chat_id, chat_id_blocked);
}

fn create_group_record(
    context: &Context,
    grpid: impl AsRef<str>,
    grpname: impl AsRef<str>,
    create_blocked: Blocked,
    create_verified: VerifiedStatus,
) -> u32 {
    if sql::execute(
        context,
        &context.sql,
        "INSERT INTO chats (type, name, grpid, blocked) VALUES(?, ?, ?, ?);",
        params![
            if VerifiedStatus::Unverified != create_verified {
                Chattype::VerifiedGroup
            } else {
                Chattype::Group
            },
            grpname.as_ref(),
            grpid.as_ref(),
            create_blocked,
        ],
    )
    .is_err()
    {
        return 0;
    }

    sql::get_rowid(context, &context.sql, "chats", "grpid", grpid.as_ref())
}

fn create_adhoc_grp_id(context: &Context, member_ids: &Vec<u32>) -> String {
    /* algorithm:
    - sort normalized, lowercased, e-mail addresses alphabetically
    - put all e-mail addresses into a single string, separate the address by a single comma
    - sha-256 this string (without possibly terminating null-characters)
    - encode the first 64 bits of the sha-256 output as lowercase hex (results in 16 characters from the set [0-9a-f])
     */
    let member_ids_str = join(member_ids.iter().map(|x| x.to_string()), ",");
    let member_cs = context
        .sql
        .get_config(context, "configured_addr")
        .unwrap_or_else(|| "no-self".to_string())
        .to_lowercase();

    let members = context
        .sql
        .query_map(
            format!(
                "SELECT addr FROM contacts WHERE id IN({}) AND id!=1",
                member_ids_str
            ),
            params![],
            |row| row.get::<_, String>(0),
            |rows| {
                let mut addrs = rows.collect::<std::result::Result<Vec<_>, _>>()?;
                addrs.sort();
                let mut acc = member_cs.clone();
                for addr in &addrs {
                    acc += ",";
                    acc += &addr.to_lowercase();
                }
                Ok(acc)
            },
        )
        .unwrap_or_else(|_| member_cs);

    hex_hash(&members)
}

fn hex_hash(s: impl AsRef<str>) -> String {
    let bytes = s.as_ref().as_bytes();
    let result = Sha256::digest(bytes);
    hex::encode(&result[..8])
}

#[allow(non_snake_case)]
fn search_chat_ids_by_contact_ids(context: &Context, unsorted_contact_ids: &Vec<u32>) -> Vec<u32> {
    /* searches chat_id's by the given contact IDs, may return zero, one or more chat_id's */
    let mut contact_ids = Vec::with_capacity(23);
    let mut chat_ids = Vec::with_capacity(23);

    /* copy array, remove duplicates and SELF, sort by ID */
    if !unsorted_contact_ids.is_empty() {
        for &curr_id in unsorted_contact_ids {
            if curr_id != 1 && !contact_ids.contains(&curr_id) {
                contact_ids.push(curr_id);
            }
        }
        if !contact_ids.is_empty() {
            contact_ids.sort();
            let contact_ids_str = join(contact_ids.iter().map(|x| x.to_string()), ",");
            context.sql.query_map(
                format!(
                    "SELECT DISTINCT cc.chat_id, cc.contact_id \
                       FROM chats_contacts cc \
                       LEFT JOIN chats c ON c.id=cc.chat_id \
                       WHERE cc.chat_id IN(SELECT chat_id FROM chats_contacts WHERE contact_id IN({})) \
                         AND c.type=120 \
                         AND cc.contact_id!=1 \
                       ORDER BY cc.chat_id, cc.contact_id;",
                    contact_ids_str
                ),
                params![],
                |row| Ok((row.get::<_, u32>(0)?, row.get::<_, u32>(1)?)),
                |rows| {
                    let mut last_chat_id = 0;
                    let mut matches = 0;
                    let mut mismatches = 0;

                    for row in rows {
                        let (chat_id, contact_id) = row?;
                        if chat_id != last_chat_id {
                            if matches == contact_ids.len() && mismatches == 0 {
                                chat_ids.push(last_chat_id);
                            }
                            last_chat_id = chat_id;
                            matches = 0;
                            mismatches = 0;
                        }
                        if matches < contact_ids.len() && contact_id == contact_ids[matches] {
                            matches += 1;
                        } else {
                            mismatches += 1;
                        }
                    }

                    if matches == contact_ids.len() && mismatches == 0 {
                        chat_ids.push(last_chat_id);
                    }
                Ok(())
                }
            ).unwrap(); // TODO: better error handling
        }
    }

    chat_ids
}

unsafe fn check_verified_properties(
    context: &Context,
    mimeparser: &MimeParser,
    from_id: u32,
    to_ids: &Vec<u32>,
    failure_reason: *mut *mut libc::c_char,
) -> libc::c_int {
    let verify_fail = |reason: String| {
        *failure_reason = format!("{}. See \"Info\" for details.", reason).strdup();
        warn!(context, "{}", reason);
    };

    let contact = match Contact::load_from_db(context, from_id) {
        Ok(contact) => contact,
        Err(_err) => {
            verify_fail("Internal Error; cannot load contact".into());
            return 0;
        }
    };

    if !mimeparser.e2ee_helper.encrypted {
        verify_fail("This message is not encrypted".into());
        return 0;
    }

    // ensure, the contact is verified
    // and the message is signed with a verified key of the sender.
    // this check is skipped for SELF as there is no proper SELF-peerstate
    // and results in group-splits otherwise.
    if from_id != 1 {
        let peerstate = Peerstate::from_addr(context, &context.sql, contact.get_addr());

        if peerstate.is_none()
            || contact.is_verified_ex(context, peerstate.as_ref())
                != VerifiedStatus::BidirectVerified
        {
            verify_fail("The sender of this message is not verified.".into());
            return 0;
        }

        if let Some(peerstate) = peerstate {
            if !peerstate.has_verified_key(&mimeparser.e2ee_helper.signatures) {
                verify_fail("The message was sent with non-verified encryption.".into());
                return 0;
            }
        }
    }

    let to_ids_str = join(to_ids.iter().map(|x| x.to_string()), ",");

    let rows = context.sql.query_map(
        format!(
            "SELECT c.addr, LENGTH(ps.verified_key_fingerprint)  FROM contacts c  \
             LEFT JOIN acpeerstates ps ON c.addr=ps.addr  WHERE c.id IN({}) ",
            to_ids_str,
        ),
        params![],
        |row| Ok((row.get::<_, String>(0)?, row.get::<_, i32>(1)?)),
        |rows| {
            rows.collect::<std::result::Result<Vec<_>, _>>()
                .map_err(Into::into)
        },
    );

    if rows.is_err() {
        return 0;
    }
    for (to_addr, mut is_verified) in rows.unwrap().into_iter() {
        let mut peerstate = Peerstate::from_addr(context, &context.sql, &to_addr);
        if mimeparser.e2ee_helper.gossipped_addr.contains(&to_addr) && peerstate.is_some() {
            let peerstate = peerstate.as_mut().unwrap();

            // if we're here, we know the gossip key is verified:
            // - use the gossip-key as verified-key if there is no verified-key
            // - OR if the verified-key does not match public-key or gossip-key
            //   (otherwise a verified key can _only_ be updated through QR scan which might be annoying,
            //   see https://github.com/nextleap-project/countermitm/issues/46 for a discussion about this point)
            if 0 == is_verified
                || peerstate.verified_key_fingerprint != peerstate.public_key_fingerprint
                    && peerstate.verified_key_fingerprint != peerstate.gossip_key_fingerprint
            {
                info!(context, "{} has verfied {}.", contact.get_addr(), to_addr,);
                let fp = peerstate.gossip_key_fingerprint.clone();
                if let Some(fp) = fp {
                    peerstate.set_verified(0, &fp, 2);
                    peerstate.save_to_db(&context.sql, false);
                    is_verified = 1;
                }
            }
        }
        if 0 == is_verified {
            verify_fail(format!(
                "{} is not a member of this verified group",
                to_addr
            ));
            return 0;
        }
    }

    1
}

fn set_better_msg(mime_parser: &mut MimeParser, better_msg: impl AsRef<str>) {
    let msg = better_msg.as_ref();
    if msg.len() > 0 && !mime_parser.parts.is_empty() {
        let part = &mut mime_parser.parts[0];
        if part.typ == Viewtype::Text {
            part.msg = Some(msg.to_string());
        }
    };
}

unsafe fn dc_is_reply_to_known_message(context: &Context, mime_parser: &MimeParser) -> libc::c_int {
    /* check if the message is a reply to a known message; the replies are identified by the Message-ID from
    `In-Reply-To`/`References:` (to support non-Delta-Clients) or from `Chat-Predecessor:` (Delta clients, see comment in dc_chat.c) */
    if let Some(optional_field) = mime_parser.lookup_optional_field("Chat-Predecessor") {
        let optional_field_c = CString::new(optional_field).unwrap();
        if 0 != is_known_rfc724_mid(context, optional_field_c.as_ptr()) {
            return 1;
        }
    }

    if let Some(field) = mime_parser.lookup_field("In-Reply-To") {
        if (*field).fld_type == MAILIMF_FIELD_IN_REPLY_TO as libc::c_int {
            let fld_in_reply_to = (*field).fld_data.fld_in_reply_to;
            if !fld_in_reply_to.is_null() {
                if is_known_rfc724_mid_in_list(
                    context,
                    (*(*field).fld_data.fld_in_reply_to).mid_list,
                ) {
                    return 1;
                }
            }
        }
    }

    if let Some(field) = mime_parser.lookup_field("References") {
        if (*field).fld_type == MAILIMF_FIELD_REFERENCES as libc::c_int {
            let fld_references = (*field).fld_data.fld_references;
            if !fld_references.is_null() {
                if is_known_rfc724_mid_in_list(
                    context,
                    (*(*field).fld_data.fld_references).mid_list,
                ) {
                    return 1;
                }
            }
        }
    }

    0
}

unsafe fn is_known_rfc724_mid_in_list(context: &Context, mid_list: *const clist) -> bool {
    if mid_list.is_null() {
        return false;
    }

    for data in &*mid_list {
        if 0 != is_known_rfc724_mid(context, data.cast()) {
            return true;
        }
    }

    return false;
}

/// Check if a message is a reply to a known message (messenger or non-messenger).
fn is_known_rfc724_mid(context: &Context, rfc724_mid: *const libc::c_char) -> libc::c_int {
    if rfc724_mid.is_null() {
        return 0;
    }
    context
        .sql
        .exists(
            "SELECT m.id FROM msgs m  \
             LEFT JOIN chats c ON m.chat_id=c.id  \
             WHERE m.rfc724_mid=?  \
             AND m.chat_id>9 AND c.blocked=0;",
            params![as_str(rfc724_mid)],
        )
        .unwrap_or_default() as libc::c_int
}

unsafe fn dc_is_reply_to_messenger_message(
    context: &Context,
    mime_parser: &MimeParser,
) -> libc::c_int {
    /* function checks, if the message defined by mime_parser references a message send by us from Delta Chat.
    This is similar to is_reply_to_known_message() but
    - checks also if any of the referenced IDs are send by a messenger
    - it is okay, if the referenced messages are moved to trash here
    - no check for the Chat-* headers (function is only called if it is no messenger message itself) */

    if let Some(field) = mime_parser.lookup_field("In-Reply-To") {
        if (*field).fld_type == MAILIMF_FIELD_IN_REPLY_TO as libc::c_int {
            let fld_in_reply_to = (*field).fld_data.fld_in_reply_to;
            if !fld_in_reply_to.is_null() {
                if 0 != is_msgrmsg_rfc724_mid_in_list(
                    context,
                    (*(*field).fld_data.fld_in_reply_to).mid_list,
                ) {
                    return 1;
                }
            }
        }
    }

    if let Some(field) = mime_parser.lookup_field("References") {
        if (*field).fld_type == MAILIMF_FIELD_REFERENCES as libc::c_int {
            let fld_references: *mut mailimf_references = (*field).fld_data.fld_references;
            if !fld_references.is_null() {
                if 0 != is_msgrmsg_rfc724_mid_in_list(
                    context,
                    (*(*field).fld_data.fld_references).mid_list,
                ) {
                    return 1;
                }
            }
        }
    }

    0
}

unsafe fn is_msgrmsg_rfc724_mid_in_list(context: &Context, mid_list: *const clist) -> libc::c_int {
    if !mid_list.is_null() {
        let mut cur: *mut clistiter = (*mid_list).first;
        while !cur.is_null() {
            if 0 != is_msgrmsg_rfc724_mid(
                context,
                (if !cur.is_null() {
                    (*cur).data
                } else {
                    ptr::null_mut()
                }) as *const libc::c_char,
            ) {
                return 1;
            }
            cur = if !cur.is_null() {
                (*cur).next
            } else {
                ptr::null_mut()
            }
        }
    }
    0
}

/// Check if a message is a reply to any messenger message.
fn is_msgrmsg_rfc724_mid(context: &Context, rfc724_mid: *const libc::c_char) -> libc::c_int {
    if rfc724_mid.is_null() {
        return 0;
    }
    context
        .sql
        .exists(
            "SELECT id FROM msgs  WHERE rfc724_mid=?  AND msgrmsg!=0  AND chat_id>9;",
            params![as_str(rfc724_mid)],
        )
        .unwrap_or_default() as libc::c_int
}

unsafe fn dc_add_or_lookup_contacts_by_address_list(
    context: &Context,
    adr_list: *const mailimf_address_list,
    origin: Origin,
    ids: &mut Vec<u32>,
    check_self: *mut libc::c_int,
) {
    if adr_list.is_null() {
        return;
    }
    let mut cur: *mut clistiter = (*(*adr_list).ad_list).first;
    while !cur.is_null() {
        let adr: *mut mailimf_address = (if !cur.is_null() {
            (*cur).data
        } else {
            ptr::null_mut()
        }) as *mut mailimf_address;
        if !adr.is_null() {
            if (*adr).ad_type == MAILIMF_ADDRESS_MAILBOX as libc::c_int {
                let mb: *mut mailimf_mailbox = (*adr).ad_data.ad_mailbox;
                if !mb.is_null() {
                    add_or_lookup_contact_by_addr(
                        context,
                        (*mb).mb_display_name,
                        (*mb).mb_addr_spec,
                        origin,
                        ids,
                        check_self,
                    );
                }
            } else if (*adr).ad_type == MAILIMF_ADDRESS_GROUP as libc::c_int {
                let group: *mut mailimf_group = (*adr).ad_data.ad_group;
                if !group.is_null() && !(*group).grp_mb_list.is_null() {
                    dc_add_or_lookup_contacts_by_mailbox_list(
                        context,
                        (*group).grp_mb_list,
                        origin,
                        ids,
                        check_self,
                    );
                }
            }
        }
        cur = if !cur.is_null() {
            (*cur).next
        } else {
            ptr::null_mut()
        }
    }
}

unsafe fn dc_add_or_lookup_contacts_by_mailbox_list(
    context: &Context,
    mb_list: *const mailimf_mailbox_list,
    origin: Origin,
    ids: &mut Vec<u32>,
    check_self: *mut libc::c_int,
) {
    if mb_list.is_null() {
        return;
    }
    let mut cur: *mut clistiter = (*(*mb_list).mb_list).first;
    while !cur.is_null() {
        let mb: *mut mailimf_mailbox = (if !cur.is_null() {
            (*cur).data
        } else {
            ptr::null_mut()
        }) as *mut mailimf_mailbox;
        if !mb.is_null() {
            add_or_lookup_contact_by_addr(
                context,
                (*mb).mb_display_name,
                (*mb).mb_addr_spec,
                origin,
                ids,
                check_self,
            );
        }
        cur = if !cur.is_null() {
            (*cur).next
        } else {
            ptr::null_mut()
        }
    }
}

/// Add contacts to database on receiving messages.
unsafe fn add_or_lookup_contact_by_addr(
    context: &Context,
    display_name_enc: *const libc::c_char,
    addr_spec: *const libc::c_char,
    origin: Origin,
    ids: &mut Vec<u32>,
    mut check_self: *mut libc::c_int,
) {
    /* is addr_spec equal to SELF? */
    let mut dummy: libc::c_int = 0;
    if check_self.is_null() {
        check_self = &mut dummy
    }
    if addr_spec.is_null() {
        return;
    }
    *check_self = 0;
    let self_addr = context
        .sql
        .get_config(context, "configured_addr")
        .unwrap_or_default();

    if addr_cmp(self_addr, as_str(addr_spec)) {
        *check_self = 1;
    }

    if 0 != *check_self {
        return;
    }
    /* add addr_spec if missing, update otherwise */
    let mut display_name_dec = "".to_string();
    if !display_name_enc.is_null() {
        let tmp = as_str(dc_decode_header_words(display_name_enc));
        display_name_dec = normalize_name(&tmp);
    }
    /*can be NULL*/
    let row_id = Contact::add_or_lookup(context, display_name_dec, as_str(addr_spec), origin)
        .map(|(id, _)| id)
        .unwrap_or_default();
    if 0 != row_id {
        if !ids.contains(&row_id) {
            ids.push(row_id);
        }
    };
}

#[cfg(test)]
mod tests {
    use super::*;

    #[test]
    fn test_hex_hash() {
        let data = "hello world";

        let res = hex_hash(data);
        assert_eq!(res, "b94d27b9934d3e08");
    }
}<|MERGE_RESOLUTION|>--- conflicted
+++ resolved
@@ -1,3 +1,4 @@
+use std::ffi::CString;
 use std::ptr;
 
 use itertools::join;
@@ -654,8 +655,7 @@
                             }
                         }
                     }
-<<<<<<< HEAD
-                    if part.type_0 == Viewtype::Text {
+                    if part.typ == Viewtype::Text {
                         let msg_raw = part.msg_raw.as_ref().cloned().unwrap_or_default();
                         let subject = mime_parser
                             .subject
@@ -663,23 +663,6 @@
                             .map(|s| s.to_string())
                             .unwrap_or("".into());
                         txt_raw = Some(format!("{}\n\n{}", subject, msg_raw));
-=======
-                    if part.typ == Viewtype::Text {
-                        let msg_raw =
-                            CString::yolo(part.msg_raw.as_ref().cloned().unwrap_or_default());
-                        let subject_c = CString::yolo(
-                            mime_parser
-                                .subject
-                                .as_ref()
-                                .map(|s| s.to_string())
-                                .unwrap_or("".into()),
-                        );
-                        txt_raw = dc_mprintf(
-                            b"%s\n\n%s\x00" as *const u8 as *const libc::c_char,
-                            subject_c.as_ptr(),
-                            msg_raw.as_ptr(),
-                        )
->>>>>>> e7108362
                     }
                     if mime_parser.is_system_message != SystemMessage::Unknown {
                         part.param
